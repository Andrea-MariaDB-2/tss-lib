--- conflicted
+++ resolved
@@ -53,18 +53,17 @@
 		LocalPartyMessageStore
 
 		// temp data (thrown away after sign)
-<<<<<<< HEAD
 		w              *big.Int
 		bigWs          []*crypto.ECPoint
-		m              *big.Int
-		k              *big.Int
+		m,
+		k,
 		gamma          *big.Int
 		point          *crypto.ECPoint
 		deCommit       cmt.HashDeCommitment
-		betas          []*big.Int // return value of Bob_mid
+		betas,          // return value of Bob_mid
 		vs             []*big.Int // return value of Bob_mid_wc
-		thelta         *big.Int
-		thelta_inverse *big.Int
+		thelta,
+		thelta_inverse,
 		sigma          *big.Int
 
 		// round5
@@ -84,20 +83,6 @@
 
 		// TODO: delete, for testing
 		VVV *crypto.ECPoint
-=======
-		w     *big.Int
-		bigWs []*crypto.ECPoint
-		m,
-		k,
-		gamma *big.Int
-		point    *crypto.ECPoint
-		deCommit cmt.HashDeCommitment
-		betas, // return value of Bob_mid
-		vs []*big.Int // return value of Bob_mid_wc
-		thelta,
-		thelta_inverse,
-		sigma *big.Int
->>>>>>> d47c08ba
 	}
 )
 
